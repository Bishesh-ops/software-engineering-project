#ifndef LEXER_H
#define LEXER_H

#include <string>
#include <string_view>
#include <iostream>
#include <vector>
#include <unordered_map>

using namespace std;

// Defines all possible token types the lexer can produce.
enum class TokenType
{
    // C89 Keywords (32)
    KW_AUTO,
    KW_BREAK,
    KW_CASE,
    KW_CHAR,
    KW_CONST,
    KW_CONTINUE,
    KW_DEFAULT,
    KW_DO,
    KW_DOUBLE,
    KW_ELSE,
    KW_ENUM,
    KW_EXTERN,
    KW_FLOAT,
    KW_FOR,
    KW_GOTO,
    KW_IF,
    KW_INT,
    KW_LONG,
    KW_REGISTER,
    KW_RETURN,
    KW_SHORT,
    KW_SIGNED,
    KW_SIZEOF,
    KW_STATIC,
    KW_STRUCT,
    KW_SWITCH,
    KW_TYPEDEF,
    KW_UNION,
    KW_UNSIGNED,
    KW_VOID,
    KW_VOLATILE,
    KW_WHILE,

    // Identifiers and Literals
    IDENTIFIER,
    INT_LITERAL,
    FLOAT_LITERAL,
    STRING_LITERAL,
    CHAR_LITERAL,

    // Operators
    OP_ASSIGN,
    OP_EQ,
    OP_NE,
    OP_LT,
    OP_LE,
    OP_GT,
    OP_GE,
    OP_PLUS,
    OP_MINUS,
    OP_STAR,
    OP_SLASH,
    OP_MOD,
    OP_INC,
    OP_DEC,
    OP_LSHIFT,
    OP_RSHIFT,
    OP_AND,
    OP_OR,
    OP_NOT,
    OP_BIT_AND,
    OP_BIT_OR,
    OP_BIT_XOR,
    OP_BIT_NOT,

    // Compound Assignment Operators
    OP_PLUS_ASSIGN,
    OP_MINUS_ASSIGN,
    OP_STAR_ASSIGN,
    OP_SLASH_ASSIGN,
    OP_MOD_ASSIGN,
    OP_AND_ASSIGN,
    OP_OR_ASSIGN,
    OP_XOR_ASSIGN,
    OP_LSHIFT_ASSIGN,
    OP_RSHIFT_ASSIGN,

    // Ternary/Conditional
    OP_QUESTION, // ?

    // Delimiters and Separators
    LPAREN,
    RPAREN,
    LBRACE,
    RBRACE,
    LBRACKET,
    RBRACKET,
    SEMICOLON,
    COMMA,
    COLON,
    DOT,
    ARROW,

    // Preprocessor Tokens
    HASH,        // #
    DOUBLE_HASH, // ##

    // ... (rest of enum remains the same) ...
    EOF_TOKEN, // End of File
    UNKNOWN    // Lexical error
};

string token_type_to_string(TokenType);

// Represents a single lexical unit (token) found in the source code.
struct Token
{
    TokenType type;
<<<<<<< HEAD
    string_view value;     // Zero-copy view into source (lexeme) for most tokens
    string processed_value; // Storage for processed strings (char/string literals with escapes)
    int line;              // 1-based line number
    int column;            // 1-based column number where the token starts

    // Constructor for tokens using string_view (zero-copy)
    Token(TokenType type, string_view value, int line, int column);

    // Constructor for tokens needing processed storage (char/string literals)
    Token(TokenType type, string_view value, string processed, int line, int column);

=======
    string value;    // The raw text (lexeme)
    string filename; // <-- ADDED: The source filename for this token
    int line;        // 1-based line number in that file
    int column;      // 1-based column number where the token starts

    Token(TokenType type, const string &value, const string &fname, int line, int column); // <-- UPDATED
>>>>>>> 070b8a0f
    string to_string() const;
};

// Performs lexical analysis (tokenization) on a C source string.
class Lexer
{
public:
    Lexer(const string &source, const string &initial_filename = "input"); // <-- ADDED initial_filename
    Token getNextToken();
    vector<Token> lexAll();

private:
    // --- Lexer State ---
    const string_view source_;  // Zero-copy view of source
    size_t current_pos_;
    int current_line_;
    int current_column_;
    string current_filename_; // <-- ADDED: Track current filename
    int error_count_;
    static const int MAX_ERRORS = 10;

    // --- Core Lexing Primitives (Optimized) ---
    inline char peek() const {
        return (current_pos_ < source_.length()) ? source_[current_pos_] : '\0';
    }

    inline char peek_unchecked() const {
        return source_[current_pos_];
    }

    char advance();
<<<<<<< HEAD
    void skipWhitespaceAndComments();

    // --- Character Classification (Optimized) ---
    static inline bool is_identifier_start(char c) {
        return (c >= 'a' && c <= 'z') || (c >= 'A' && c <= 'Z') || c == '_';
    }

    static inline bool is_identifier_char(char c) {
        return is_identifier_start(c) || (c >= '0' && c <= '9');
    }

    static inline bool is_digit(char c) {
        return c >= '0' && c <= '9';
    }

    static inline bool is_hex_digit(char c) {
        return (c >= '0' && c <= '9') || (c >= 'a' && c <= 'f') || (c >= 'A' && c <= 'F');
    }
=======
    void skipWhitespace();
    void skipComment();
    void skipRestOfLine();      // Helper
    bool handleLineDirective(); // Handles #line
>>>>>>> 070b8a0f

    // --- Token Scanning Functions ---
    // (These now need to create Tokens with the filename)
    Token scanIdentifierOrKeyword(int start_line, int start_column);
    Token scanNumber(int start_line, int start_column);
    Token scanCharLiteral(int start_line, int start_column);
    Token scanStringLiteral(int start_line, int start_column);
    Token scanOperator(int start_line, int start_column);
    Token scanDelimiter(int start_line, int start_column);
<<<<<<< HEAD
=======

    TokenType checkKeyword(const string &value) const;
>>>>>>> 070b8a0f

    TokenType checkKeyword(string_view value) const;

    // C keyword lookup table (using transparent comparator for string_view)
    static const unordered_map<string, TokenType> keywords_;
};

#endif // LEXER_H<|MERGE_RESOLUTION|>--- conflicted
+++ resolved
@@ -121,7 +121,6 @@
 struct Token
 {
     TokenType type;
-<<<<<<< HEAD
     string_view value;     // Zero-copy view into source (lexeme) for most tokens
     string processed_value; // Storage for processed strings (char/string literals with escapes)
     int line;              // 1-based line number
@@ -133,14 +132,6 @@
     // Constructor for tokens needing processed storage (char/string literals)
     Token(TokenType type, string_view value, string processed, int line, int column);
 
-=======
-    string value;    // The raw text (lexeme)
-    string filename; // <-- ADDED: The source filename for this token
-    int line;        // 1-based line number in that file
-    int column;      // 1-based column number where the token starts
-
-    Token(TokenType type, const string &value, const string &fname, int line, int column); // <-- UPDATED
->>>>>>> 070b8a0f
     string to_string() const;
 };
 
@@ -172,7 +163,6 @@
     }
 
     char advance();
-<<<<<<< HEAD
     void skipWhitespaceAndComments();
 
     // --- Character Classification (Optimized) ---
@@ -191,12 +181,6 @@
     static inline bool is_hex_digit(char c) {
         return (c >= '0' && c <= '9') || (c >= 'a' && c <= 'f') || (c >= 'A' && c <= 'F');
     }
-=======
-    void skipWhitespace();
-    void skipComment();
-    void skipRestOfLine();      // Helper
-    bool handleLineDirective(); // Handles #line
->>>>>>> 070b8a0f
 
     // --- Token Scanning Functions ---
     // (These now need to create Tokens with the filename)
@@ -206,11 +190,6 @@
     Token scanStringLiteral(int start_line, int start_column);
     Token scanOperator(int start_line, int start_column);
     Token scanDelimiter(int start_line, int start_column);
-<<<<<<< HEAD
-=======
-
-    TokenType checkKeyword(const string &value) const;
->>>>>>> 070b8a0f
 
     TokenType checkKeyword(string_view value) const;
 
