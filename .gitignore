--- conflicted
+++ resolved
@@ -40,12 +40,7 @@
 # debug information files
 *.dwo
 
-<<<<<<< HEAD
 .vscode
 
-=======
-a
-test_lexer.cpp
 
 .vscode
->>>>>>> e48905e5
