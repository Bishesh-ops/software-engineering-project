#include "lexer.h"
#include <cctype> // for isalpha, isalnum, isdigit, isxdigit

Lexer::Lexer(const std::string &source)
    : source_(source), current_pos_(0), current_line_(1), current_column_(1)
{
}

char Lexer::peek() const
{
    if (current_pos_ >= source_.length())
    {
        return '\0'; // End of file
    }
    return source_[current_pos_];
}

char Lexer::advance()
{
    if (current_pos_ >= source_.length())
    {
        return '\0';
    }

    char current_char = source_[current_pos_];
    current_pos_++;
    current_column_++;

    if (current_char == '\n')
    {
        current_line_++;
        current_column_ = 1; // Reset column at new line
    }
    return current_char;
}

void Lexer::skipWhitespace()
{
    while (true)
    {
        char current_char = peek();
        // Only skips spaces and tabs. Newlines are handled in getNextToken().
        if (current_char == ' ' || current_char == '\t')
        {
            advance();
        }
        else
        {
            break;
        }
    }
}

<<<<<<< HEAD
// TODO: Implement comment skipping logic here.
// This should handle:
// 1. Single-line comments: // ... until \n
// 2. Multi-line comments: /* ... */
void Lexer::skipComment()
{
}

=======
bool Lexer::skipComment(bool is_multiline)
{
    if (!is_multiline) {
        // Single-line comment: consume until newline or EOF
        // Don't consume the newline - let getNextToken() handle it for line tracking
        while (peek() != '\n' && peek() != '\0') {
            advance();
        }
        return true; // Single-line comments are always valid
    } else {
        // Multi-line comment: consume until */ or EOF
        while (true) {
            char c = peek();

            // Check for EOF - unterminated comment
            if (c == '\0') {
                return false; // Error: unterminated multi-line comment
            }

            // Check for closing */
            if (c == '*') {
                advance(); // consume *
                if (peek() == '/') {
                    advance(); // consume /
                    return true; // Successfully closed comment
                }
                // Just a * not followed by /, continue
            } else {
                // Regular character (advance handles \n and line tracking)
                advance();
            }
        }
    }
}


>>>>>>> e48905e5
Token Lexer::getNextToken()
{
    // --- 1. Preparation ---
    skipWhitespace();

    // Consume any standalone newlines
    while (peek() == '\n')
    {
        advance();
        skipWhitespace(); // Skip any indentation on the new line
    }

    // TODO: Call skipComment() here in a loop

    // Store token start position *after* skipping whitespace/comments
    int start_line = current_line_;
    int start_column = current_column_;

    char c = peek();

    // --- 2. Check for EOF ---
    if (c == '\0')
    {
        return Token(TokenType::EOF_TOKEN, "", start_line, start_column);
    }

    // --- 3. Token Classification ---

    // Identifiers and Keywords: [a-zA-Z_][a-zA-Z0-9_]*
    if (std::isalpha(c) || c == '_')
    {
        return scanIdentifierOrKeyword(start_line, start_column);
    }

    // Number Literals: 123, 0.5, 0x1A, .123
    if (std::isdigit(c))
    {
        return scanNumber(start_line, start_column);
    }

    // Character Literals: 'a'
    if (c == '\'')
    {
        return scanCharLiteral(start_line, start_column);
    }

    // String Literals: "hello"
    if (c == '"')
    {
        return scanStringLiteral(start_line, start_column);
    }

    // Preprocessor Symbols: #, ##
    if (c == '#')
    {
        advance(); // Consume '#'
        if (peek() == '#')
        {
            advance(); // Consume second '#'
            return Token(TokenType::DOUBLE_HASH, "##", start_line, start_column);
        }
        return Token(TokenType::HASH, "#", start_line, start_column);
    }

    // Operators
    if (c == '+' || c == '-' || c == '*' || c == '/' || c == '%' ||
        c == '<' || c == '>' || c == '!' || c == '~' || c == '&' ||
        c == '|' || c == '^' || c == '=' || c == '?' || c == ':')
    {
        return scanOperator(start_line, start_column);
    }

    // Delimiters
    if (c == '(' || c == ')' || c == '{' || c == '}' || c == '[' ||
        c == ']' || c == ';' || c == ',' || c == '.')
    {
        return scanDelimiter(start_line, start_column);
    }

<<<<<<< HEAD
    // --- 4. Handle Unrecognized Characters ---
=======
>>>>>>> e48905e5
    advance();
    return Token(TokenType::UNKNOWN, std::string(1, c), start_line, start_column);
}

std::vector<Token> Lexer::lexAll()
{
    std::vector<Token> tokens;
    while (true)
    {
        Token token = getNextToken();
        tokens.push_back(token);
        if (token.type == TokenType::EOF_TOKEN)
        {
            break;
        }
    }
    return tokens;
}

// Handles integers (dec, hex, oct), floats (., e/E), and suffixes (L, U, f).
Token Lexer::scanNumber(int start_line, int start_column)
{
    std::string text;
    TokenType type = TokenType::INT_LITERAL; // Assume integer unless proven otherwise
    bool is_hex = false;

    // --- 1. Handle Integer/Prefix Part ---
    if (peek() == '0')
    {
        text += advance(); // Consume '0'

        if (peek() == 'x' || peek() == 'X')
        {
            // Hexadecimal: 0x...
            is_hex = true;
            text += advance(); // Consume 'x' or 'X'
            while (std::isxdigit(peek()))
            {
                text += advance();
            }
        }
        else
        {
            // Octal/Decimal '0': 0... (could be 0, 0123, 0.5)
            while (std::isdigit(peek()))
            {
                text += advance();
            }
        }
    }
    else if (std::isdigit(peek()))
    {
        // Decimal: [1-9]...
        while (std::isdigit(peek()))
        {
            text += advance();
        }
    }
    else if (peek() == '.')
    {
        // Float starting with '.': .123
        type = TokenType::FLOAT_LITERAL;
        text += advance(); // Consume '.'
        while (std::isdigit(peek()))
        {
            text += advance();
        }
    }

    // --- 2. Handle Floating Point Parts (if not hex) ---
    if (!is_hex)
    {
        // Check for Fractional Part: 123.45
        if (peek() == '.')
        {
            if (type == TokenType::INT_LITERAL)
            {
                // This is the first time we've seen a '.', promote to float
                type = TokenType::FLOAT_LITERAL;
                text += advance(); // Consume '.'
                while (std::isdigit(peek()))
                {
                    text += advance();
                }
            }
        }

        // Check for Exponent Part: e/E
        char exp_char = peek();
        if (exp_char == 'e' || exp_char == 'E')
        {
            type = TokenType::FLOAT_LITERAL;
            text += advance(); // Consume 'e' or 'E'

            if (peek() == '+' || peek() == '-')
            {
                text += advance();
            }
            while (std::isdigit(peek()))
            {
                text += advance();
            }
        }
    }

    // --- 3. Handle Suffixes ---
    if (type == TokenType::FLOAT_LITERAL)
    {
        // Float suffixes (f/F for float, l/L for long double)
        char suffix_f = peek();
        if (suffix_f == 'f' || suffix_f == 'F' || suffix_f == 'l' || suffix_f == 'L')
        {
            text += advance();
        }
        return Token(type, text, start_line, start_column);
    }
    else
    {
        // Integer suffixes (U, L, LL) - order can be U, L, LL, UL, LU, etc. Unsigned Long in C is like that
        bool has_u = false;
        bool has_l = false;

        // Greedily consume suffixes
        if (peek() == 'u' || peek() == 'U')
        {
            text += advance();
            has_u = true;
        }

        if (peek() == 'l' || peek() == 'L')
        {
            text += advance();
            if (peek() == 'l' || peek() == 'L')
            {
                text += advance(); // Long Long
            }
            has_l = true;
        }

        // Check for 'U' again in case of "LU" order
        if (!has_u && (peek() == 'u' || peek() == 'U'))
        {
            text += advance();
        }

        // Check for 'L' again in case of "UL" order
        if (!has_l && (peek() == 'l' || peek() == 'L'))
        {
            text += advance();
            if (peek() == 'l' || peek() == 'L')
            {
                text += advance(); // Long Long
            }
        }

        return Token(type, text, start_line, start_column);
    }
}

// Static map of C keywords.
const std::unordered_map<std::string, TokenType> Lexer::keywords_ = {
    {"auto", TokenType::KW_AUTO},
    {"break", TokenType::KW_BREAK},
    {"case", TokenType::KW_CASE},
    {"char", TokenType::KW_CHAR},
    {"const", TokenType::KW_CONST},
    {"continue", TokenType::KW_CONTINUE},
    {"default", TokenType::KW_DEFAULT},
    {"do", TokenType::KW_DO},
    {"double", TokenType::KW_DOUBLE},
    {"else", TokenType::KW_ELSE},
    {"enum", TokenType::KW_ENUM},
    {"extern", TokenType::KW_EXTERN},
    {"float", TokenType::KW_FLOAT},
    {"for", TokenType::KW_FOR},
    {"goto", TokenType::KW_GOTO},
    {"if", TokenType::KW_IF},
    {"int", TokenType::KW_INT},
    {"long", TokenType::KW_LONG},
    {"register", TokenType::KW_REGISTER},
    {"return", TokenType::KW_RETURN},
    {"short", TokenType::KW_SHORT},
    {"signed", TokenType::KW_SIGNED},
    {"sizeof", TokenType::KW_SIZEOF},
    {"static", TokenType::KW_STATIC},
    {"struct", TokenType::KW_STRUCT},
    {"switch", TokenType::KW_SWITCH},
    {"typedef", TokenType::KW_TYPEDEF},
    {"union", TokenType::KW_UNION},
    {"unsigned", TokenType::KW_UNSIGNED},
    {"void", TokenType::KW_VOID},
    {"volatile", TokenType::KW_VOLATILE},
    {"while", TokenType::KW_WHILE}};

TokenType Lexer::checkKeyword(const std::string &value) const
{
    auto it = keywords_.find(value);
    if (it != keywords_.end())
    {
        return it->second; // It's a keyword
    }
    return TokenType::IDENTIFIER; // Not a keyword
}

Token Lexer::scanIdentifierOrKeyword(int start_line, int start_column)
{
    std::string text;
    text += advance(); // First character is already checked

    // Consume subsequent alphanumeric or underscore characters
    while (std::isalnum(peek()) || peek() == '_')
    {
        text += advance();
    }

    // Check if the identifier is actually a keyword
    TokenType type = checkKeyword(text);
    return Token(type, text, start_line, start_column);
}

// Handles: 'a', '\n', and errors: '', 'abc', '\z'
Token Lexer::scanCharLiteral(int start_line, int start_column)
{
    advance(); // Consume opening '

    // Handle empty literal: ''
    if (peek() == '\'')
    {
        advance();
        return Token(TokenType::UNKNOWN, "''", start_line, start_column);
    }

    // Handle unterminated at newline or EOF
    if (peek() == '\n' || peek() == '\0')
    {
        return Token(TokenType::UNKNOWN, "'", start_line, start_column);
    }

    char actual_char;

    // Handle escape sequences
    if (peek() == '\\')
    {
        advance(); // Consume backslash

        if (peek() == '\0')
        {
            return Token(TokenType::UNKNOWN, "'\\", start_line, start_column);
        }

        char escape_char = advance(); // Consume escape character

        // Map C escape sequences
        switch (escape_char)
        {
        case 'n':
            actual_char = '\n';
            break;
        case 't':
            actual_char = '\t';
            break;
        case 'r':
            actual_char = '\r';
            break;
        case '\\':
            actual_char = '\\';
            break;
        case '\'':
            actual_char = '\'';
            break;
        case '0':
            actual_char = '\0';
            break;
        // TODO: Add other escapes like \b, \f, \v, \xNN, \NNN
        default:
            // Invalid escape sequence
            return Token(TokenType::UNKNOWN, std::string("'\\") + escape_char, start_line, start_column);
        }
    }
    else
    {
        // Regular character
        actual_char = advance();
    }

    // Check for closing quote
    if (peek() != '\'')
    {
        // Error: multi-character or unterminated
        std::string error_text = std::string("'") + actual_char;
        while (peek() != '\'' && peek() != '\n' && peek() != '\0')
        {
            error_text += advance();
        }
        if (peek() == '\'')
        {
            error_text += advance(); // Consume closing '
        }
        return Token(TokenType::UNKNOWN, error_text, start_line, start_column);
    }

    advance(); // Consume closing '

    // Valid char literal. Store the *actual* character value.
    return Token(TokenType::CHAR_LITERAL, std::string(1, actual_char), start_line, start_column);
}

// Handles: "hello", "line1\n", and unterminated "hello
Token Lexer::scanStringLiteral(int start_line, int start_column)
{
    advance(); // Consume opening "

    std::string processed_value; // The actual string value (escapes processed)

    while (peek() != '"')
    {
        // Check for unterminated string
        if (peek() == '\n' || peek() == '\0')
        {
            return Token(TokenType::UNKNOWN,
                         std::string("\"") + processed_value,
                         start_line, start_column);
        }

        // Handle escape sequences
        if (peek() == '\\')
        {
            advance(); // Consume '\'
            if (peek() == '\0')
            { // Unterminated escape
                return Token(TokenType::UNKNOWN,
                             std::string("\"") + processed_value + "\\",
                             start_line, start_column);
            }
            char escape_char = advance(); // Consume escape character

            // Map C escape sequences
            switch (escape_char)
            {
            case 'n':
                processed_value += '\n';
                break;
            case 't':
                processed_value += '\t';
                break;
            case 'r':
                processed_value += '\r';
                break;
            case 'b':
                processed_value += '\b';
                break;
            case 'f':
                processed_value += '\f';
                break;
            case 'v':
                processed_value += '\v';
                break;
            case '0':
                processed_value += '\0';
                break;
            case '\\':
                processed_value += '\\';
                break;
            case '"':
                processed_value += '"';
                break;
            case '\'':
                processed_value += '\'';
                break;
            // TODO: Add hex (\xNN) and octal (\NNN) escapes
            default:
                // Treat invalid escapes as literal characters
                processed_value += escape_char;
                break;
            }
        }
        // Handle regular character
        else
        {
            processed_value += advance();
        }
    }
    advance(); // Consume closing "

    return Token(TokenType::STRING_LITERAL, processed_value, start_line, start_column);
}

// Uses lookahead (peek()) to handle multi-character operators
Token Lexer::scanOperator(int start_line, int start_column)
{
    char c = advance(); // Consume the first character

    // Use a switch on the *first* char to decide.
    switch (c)
    {
    case '+':
        if (peek() == '+')
        {
            advance();
            return Token(TokenType::OP_INC, "++", start_line, start_column);
        }
        if (peek() == '=')
        {
            advance();
<<<<<<< HEAD
            return Token(TokenType::OP_PLUS_ASSIGN, "+=", start_line, start_column);
        }
        return Token(TokenType::OP_PLUS, "+", start_line, start_column);

    case '-':
        if (peek() == '-')
        {
            advance();
            return Token(TokenType::OP_DEC, "--", start_line, start_column);
        }
        if (peek() == '=')
        {
=======
            if (peek() == '=') {
                advance();
                return Token(TokenType::OP_STAR_ASSIGN, "*=", start_line, start_column);
              }
            return Token(TokenType::OP_STAR, "*", start_line, start_column);
        

        //handles comments too
        case '/':
            advance();
            // Check for comments first
            if (peek() == '/') {
                // Single-line comment
                advance(); // consume second /
                skipComment(false); // false = single-line
                return getNextToken(); // recursively get next real token
            }
            if (peek() == '*') {
                // Multi-line comment
                advance(); // consume *
                if (!skipComment(true)) { // true = multi-line
                    // Unterminated multi-line comment
                    return Token(TokenType::UNKNOWN, "/* unterminated comment", start_line, start_column);
                }
                return getNextToken(); // recursively get next real token
            }
            // Not a comment, handle division operators
            if (peek() == '=') {
                advance();
                return Token(TokenType::OP_SLASH_ASSIGN, "/=", start_line, start_column);
            }
            return Token(TokenType::OP_SLASH, "/", start_line, start_column);

        case '%':
>>>>>>> e48905e5
            advance();
            return Token(TokenType::OP_MINUS_ASSIGN, "-=", start_line, start_column);
        }
        if (peek() == '>')
        {
            advance();
            return Token(TokenType::ARROW, "->", start_line, start_column);
        }
        return Token(TokenType::OP_MINUS, "-", start_line, start_column);

    case '*':
        if (peek() == '=')
        {
            advance();
            return Token(TokenType::OP_STAR_ASSIGN, "*=", start_line, start_column);
        }
        return Token(TokenType::OP_STAR, "*", start_line, start_column);

    case '/':
        // TODO: Add check for comments (// and /*) here
        if (peek() == '=')
        {
            advance();
            return Token(TokenType::OP_SLASH_ASSIGN, "/=", start_line, start_column);
        }
        return Token(TokenType::OP_SLASH, "/", start_line, start_column);

    case '%':
        if (peek() == '=')
        {
            advance();
            return Token(TokenType::OP_MOD_ASSIGN, "%=", start_line, start_column);
        }
        return Token(TokenType::OP_MOD, "%", start_line, start_column);

    case '<':
        if (peek() == '<')
        {
            advance(); // Consume '<'
            if (peek() == '=')
            {
                advance(); // Consume '='
                return Token(TokenType::OP_LSHIFT_ASSIGN, "<<=", start_line, start_column);
            }
            return Token(TokenType::OP_LSHIFT, "<<", start_line, start_column);
        }
        if (peek() == '=')
        {
            advance();
            return Token(TokenType::OP_LE, "<=", start_line, start_column);
        }
        return Token(TokenType::OP_LT, "<", start_line, start_column);

    case '>':
        if (peek() == '>')
        {
            advance(); // Consume '>'
            if (peek() == '=')
            {
                advance(); // Consume '='
                return Token(TokenType::OP_RSHIFT_ASSIGN, ">>=", start_line, start_column);
            }
            return Token(TokenType::OP_RSHIFT, ">>", start_line, start_column);
        }
        if (peek() == '=')
        {
            advance();
            return Token(TokenType::OP_GE, ">=", start_line, start_column);
        }
        return Token(TokenType::OP_GT, ">", start_line, start_column);

    case '=':
        if (peek() == '=')
        {
            advance();
            return Token(TokenType::OP_EQ, "==", start_line, start_column);
        }
        return Token(TokenType::OP_ASSIGN, "=", start_line, start_column);

    case '!':
        if (peek() == '=')
        {
            advance();
            return Token(TokenType::OP_NE, "!=", start_line, start_column);
        }
        return Token(TokenType::OP_NOT, "!", start_line, start_column);

    case '&':
        if (peek() == '&')
        {
            advance();
            return Token(TokenType::OP_AND, "&&", start_line, start_column);
        }
        if (peek() == '=')
        {
            advance();
            return Token(TokenType::OP_AND_ASSIGN, "&=", start_line, start_column);
        }
        return Token(TokenType::OP_BIT_AND, "&", start_line, start_column);

    case '|':
        if (peek() == '|')
        {
            advance();
            return Token(TokenType::OP_OR, "||", start_line, start_column);
        }
        if (peek() == '=')
        {
            advance();
            return Token(TokenType::OP_OR_ASSIGN, "|=", start_line, start_column);
        }
        return Token(TokenType::OP_BIT_OR, "|", start_line, start_column);

    case '^':
        if (peek() == '=')
        {
            advance();
            return Token(TokenType::OP_XOR_ASSIGN, "^=", start_line, start_column);
        }
        return Token(TokenType::OP_BIT_XOR, "^", start_line, start_column);

    case '~':
        return Token(TokenType::OP_BIT_NOT, "~", start_line, start_column);

    case '?':
        return Token(TokenType::OP_QUESTION, "?", start_line, start_column);

    case ':':
        return Token(TokenType::COLON, ":", start_line, start_column);

    default:
        // This case should be unreachable
        return Token(TokenType::UNKNOWN, std::string(1, c), start_line, start_column);
    }
}

// Scans a simple, single-character delimiter.
Token Lexer::scanDelimiter(int start_line, int start_column)
{
    char c = advance(); // Consume the delimiter

    switch (c)
    {
    case '(':
        return Token(TokenType::LPAREN, "(", start_line, start_column);
    case ')':
        return Token(TokenType::RPAREN, ")", start_line, start_column);
    case '{':
        return Token(TokenType::LBRACE, "{", start_line, start_column);
    case '}':
        return Token(TokenType::RBRACE, "}", start_line, start_column);
    case '[':
        return Token(TokenType::LBRACKET, "[", start_line, start_column);
    case ']':
        return Token(TokenType::RBRACKET, "]", start_line, start_column);
    case ';':
        return Token(TokenType::SEMICOLON, ";", start_line, start_column);
    case ',':
        return Token(TokenType::COMMA, ",", start_line, start_column);
    case '.':
        return Token(TokenType::DOT, ".", start_line, start_column);

    default:
        // This case should be unreachable
        return Token(TokenType::UNKNOWN, std::string(1, c), start_line, start_column);
    }
}<|MERGE_RESOLUTION|>--- conflicted
+++ resolved
@@ -39,8 +39,8 @@
     while (true)
     {
         char current_char = peek();
-        // Only skips spaces and tabs. Newlines are handled in getNextToken().
-        if (current_char == ' ' || current_char == '\t')
+        // Skips spaces, tabs, AND carriage returns (\r)
+        if (current_char == ' ' || current_char == '\t' || current_char == '\r')
         {
             advance();
         }
@@ -51,66 +51,90 @@
     }
 }
 
-<<<<<<< HEAD
-// TODO: Implement comment skipping logic here.
-// This should handle:
-// 1. Single-line comments: // ... until \n
-// 2. Multi-line comments: /* ... */
+// Skips C-style comments (// and /* */)
 void Lexer::skipComment()
 {
-}
-
-=======
-bool Lexer::skipComment(bool is_multiline)
-{
-    if (!is_multiline) {
-        // Single-line comment: consume until newline or EOF
-        // Don't consume the newline - let getNextToken() handle it for line tracking
-        while (peek() != '\n' && peek() != '\0') {
-            advance();
-        }
-        return true; // Single-line comments are always valid
-    } else {
-        // Multi-line comment: consume until */ or EOF
-        while (true) {
-            char c = peek();
-
-            // Check for EOF - unterminated comment
-            if (c == '\0') {
-                return false; // Error: unterminated multi-line comment
-            }
-
-            // Check for closing */
-            if (c == '*') {
-                advance(); // consume *
-                if (peek() == '/') {
-                    advance(); // consume /
-                    return true; // Successfully closed comment
+    // Check for single-line comment //
+    if (peek() == '/')
+    {
+        advance(); // Consume the second /
+        while (peek() != '\n' && peek() != '\0')
+        {
+            advance(); // Consume characters until newline or EOF
+        }
+        return;
+    }
+
+    // Check for multi-line comment /* */
+    if (peek() == '*')
+    {
+        advance(); // Consume the '*'
+        while (true)
+        {
+            if (peek() == '\0')
+            {
+                // Unterminated multi-line comment
+                return;
+            }
+            if (peek() == '*')
+            {
+                advance(); // Consume '*'
+                if (peek() == '/')
+                {
+                    advance(); // Consume '/' - comment ended
+                    return;
                 }
-                // Just a * not followed by /, continue
-            } else {
-                // Regular character (advance handles \n and line tracking)
-                advance();
-            }
-        }
-    }
-}
-
-
->>>>>>> e48905e5
+            }
+            else
+            {
+                advance(); // Consume any other character
+            }
+        }
+    }
+    // If we get here, it means the caller consumed a '/' but the next char
+    // wasn't another '/' or a '*'. The caller should handle putting it back.
+}
+
 Token Lexer::getNextToken()
 {
-    // --- 1. Preparation ---
-    skipWhitespace();
-
-    // Consume any standalone newlines
-    while (peek() == '\n')
-    {
-        advance();
-        skipWhitespace(); // Skip any indentation on the new line
-    }
-
-    // TODO: Call skipComment() here in a loop
+    // --- 1. Preparation: Skip whitespace, newlines, and comments ---
+    while (true)
+    { // Loop to handle multiple whitespace/comments in a row
+        skipWhitespace();
+
+        // Consume any standalone newlines
+        while (peek() == '\n')
+        {
+            advance();
+            skipWhitespace(); // Skip indentation on the new line
+        }
+
+        // Check for and skip comments
+        if (peek() == '/')
+        {
+            advance(); // Consume the first '/'
+            if (peek() == '/' || peek() == '*')
+            {
+                // It's a comment, skip it and restart the loop
+                skipComment();
+                continue; // Go back to skipWhitespace/newlines
+            }
+            else
+            {
+                // It's just a division operator, "put back" the '/'
+                // by decrementing position and column
+                current_pos_--;
+                current_column_--;
+                // Now break the loop and proceed to token classification for '/'
+                break;
+            }
+        }
+        else
+        {
+            // Not whitespace, newline, or comment start - ready for token
+            break;
+        }
+    }
 
     // Store token start position *after* skipping whitespace/comments
     int start_line = current_line_;
@@ -133,7 +157,8 @@
     }
 
     // Number Literals: 123, 0.5, 0x1A, .123
-    if (std::isdigit(c))
+    // Check for digit OR '.' followed by a digit
+    if (std::isdigit(c) || (c == '.' && current_pos_ + 1 < source_.length() && std::isdigit(source_[current_pos_ + 1])))
     {
         return scanNumber(start_line, start_column);
     }
@@ -162,7 +187,7 @@
         return Token(TokenType::HASH, "#", start_line, start_column);
     }
 
-    // Operators
+    // Operators (Includes '/' which is only reached if not a comment)
     if (c == '+' || c == '-' || c == '*' || c == '/' || c == '%' ||
         c == '<' || c == '>' || c == '!' || c == '~' || c == '&' ||
         c == '|' || c == '^' || c == '=' || c == '?' || c == ':')
@@ -177,10 +202,7 @@
         return scanDelimiter(start_line, start_column);
     }
 
-<<<<<<< HEAD
     // --- 4. Handle Unrecognized Characters ---
-=======
->>>>>>> e48905e5
     advance();
     return Token(TokenType::UNKNOWN, std::string(1, c), start_line, start_column);
 }
@@ -299,7 +321,7 @@
     }
     else
     {
-        // Integer suffixes (U, L, LL) - order can be U, L, LL, UL, LU, etc. Unsigned Long in C is like that
+        // Integer suffixes (U, L, LL) - order can be U, L, LL, UL, LU, etc.
         bool has_u = false;
         bool has_l = false;
 
@@ -585,7 +607,6 @@
         if (peek() == '=')
         {
             advance();
-<<<<<<< HEAD
             return Token(TokenType::OP_PLUS_ASSIGN, "+=", start_line, start_column);
         }
         return Token(TokenType::OP_PLUS, "+", start_line, start_column);
@@ -598,42 +619,6 @@
         }
         if (peek() == '=')
         {
-=======
-            if (peek() == '=') {
-                advance();
-                return Token(TokenType::OP_STAR_ASSIGN, "*=", start_line, start_column);
-              }
-            return Token(TokenType::OP_STAR, "*", start_line, start_column);
-        
-
-        //handles comments too
-        case '/':
-            advance();
-            // Check for comments first
-            if (peek() == '/') {
-                // Single-line comment
-                advance(); // consume second /
-                skipComment(false); // false = single-line
-                return getNextToken(); // recursively get next real token
-            }
-            if (peek() == '*') {
-                // Multi-line comment
-                advance(); // consume *
-                if (!skipComment(true)) { // true = multi-line
-                    // Unterminated multi-line comment
-                    return Token(TokenType::UNKNOWN, "/* unterminated comment", start_line, start_column);
-                }
-                return getNextToken(); // recursively get next real token
-            }
-            // Not a comment, handle division operators
-            if (peek() == '=') {
-                advance();
-                return Token(TokenType::OP_SLASH_ASSIGN, "/=", start_line, start_column);
-            }
-            return Token(TokenType::OP_SLASH, "/", start_line, start_column);
-
-        case '%':
->>>>>>> e48905e5
             advance();
             return Token(TokenType::OP_MINUS_ASSIGN, "-=", start_line, start_column);
         }
@@ -653,7 +638,7 @@
         return Token(TokenType::OP_STAR, "*", start_line, start_column);
 
     case '/':
-        // TODO: Add check for comments (// and /*) here
+        // We only reach here if it wasn't a comment (handled in getNextToken)
         if (peek() == '=')
         {
             advance();
