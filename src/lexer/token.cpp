#include "lexer.h"
#include <sstream>

<<<<<<< HEAD
Token::Token(TokenType type, std::string_view value, int line, int column)
    : type(type), value(value), processed_value(), line(line), column(column) {}

Token::Token(TokenType type, std::string_view value, std::string processed, int line, int column)
    : type(type), value(value), processed_value(std::move(processed)), line(line), column(column) {}
=======
// Constructor updated to include filename parameter 'fname'
Token::Token(TokenType type, const string &value, const string &fname, int line, int column)
    : type(type), value(value), filename(fname), line(line), column(column) {} // <-- FIXED: Added fname parameter
>>>>>>> 070b8a0f

// Creates a human-readable string representation (for debugging).
std::string Token::to_string() const
{
    std::ostringstream oss;
    oss << "Token(" << token_type_to_string(type) << ", \"";

    // Use processed_value if available (for char/string literals), otherwise use value
    const std::string& display_value = processed_value.empty()
        ? std::string(value)
        : processed_value;

    // Escape control characters for clean printing
<<<<<<< HEAD
    for (char c : display_value) {
        switch (c) {
            case '\n': oss << "\\n"; break;
            case '\t': oss << "\\t"; break;
            case '\r': oss << "\\r"; break;
            case '\0': oss << "\\0"; break;
            case '\\': oss << "\\\\"; break;
            case '"': oss << "\\\""; break;
            default: oss << c; break;
=======
    for (char c : value)
    {
        switch (c)
        {
        case '\n':
            oss << "\\n";
            break;
        case '\t':
            oss << "\\t";
            break;
        case '\r':
            oss << "\\r";
            break;
        case '\0':
            oss << "\\0";
            break;
        case '\\':
            oss << "\\\\";
            break;
        case '"':
            oss << "\\\"";
            break;
        default:
            oss << c;
            break;
>>>>>>> 070b8a0f
        }
    }

    // Include filename in output
    oss << "\", file: \"" << filename << "\", line: " << line << ", column: " << column << ")";
    return oss.str();
}

// Converts a TokenType enum to its string representation (for debugging).
std::string token_type_to_string(TokenType type)
{
    switch (type)
    {
    // Keywords
    case TokenType::KW_AUTO:
        return "KW_AUTO";
    case TokenType::KW_BREAK:
        return "KW_BREAK";
    case TokenType::KW_CASE:
        return "KW_CASE";
    case TokenType::KW_CHAR:
        return "KW_CHAR";
    case TokenType::KW_CONST:
        return "KW_CONST";
    case TokenType::KW_CONTINUE:
        return "KW_CONTINUE";
    case TokenType::KW_DEFAULT:
        return "KW_DEFAULT";
    case TokenType::KW_DO:
        return "KW_DO";
    case TokenType::KW_DOUBLE:
        return "KW_DOUBLE";
    case TokenType::KW_ELSE:
        return "KW_ELSE";
    case TokenType::KW_ENUM:
        return "KW_ENUM";
    case TokenType::KW_EXTERN:
        return "KW_EXTERN";
    case TokenType::KW_FLOAT:
        return "KW_FLOAT";
    case TokenType::KW_FOR:
        return "KW_FOR";
    case TokenType::KW_GOTO:
        return "KW_GOTO";
    case TokenType::KW_IF:
        return "KW_IF";
    case TokenType::KW_INT:
        return "KW_INT";
    case TokenType::KW_LONG:
        return "KW_LONG";
    case TokenType::KW_REGISTER:
        return "KW_REGISTER";
    case TokenType::KW_RETURN:
        return "KW_RETURN";
    case TokenType::KW_SHORT:
        return "KW_SHORT";
    case TokenType::KW_SIGNED:
        return "KW_SIGNED";
    case TokenType::KW_SIZEOF:
        return "KW_SIZEOF";
    case TokenType::KW_STATIC:
        return "KW_STATIC";
    case TokenType::KW_STRUCT:
        return "KW_STRUCT";
    case TokenType::KW_SWITCH:
        return "KW_SWITCH";
    case TokenType::KW_TYPEDEF:
        return "KW_TYPEDEF";
    case TokenType::KW_UNION:
        return "KW_UNION";
    case TokenType::KW_UNSIGNED:
        return "KW_UNSIGNED";
    case TokenType::KW_VOID:
        return "KW_VOID";
    case TokenType::KW_VOLATILE:
        return "KW_VOLATILE";
    case TokenType::KW_WHILE:
        return "KW_WHILE";

    // Identifiers and Literals
    case TokenType::IDENTIFIER:
        return "IDENTIFIER";
    case TokenType::INT_LITERAL:
        return "INT_LITERAL";
    case TokenType::FLOAT_LITERAL:
        return "FLOAT_LITERAL";
    case TokenType::STRING_LITERAL:
        return "STRING_LITERAL";
    case TokenType::CHAR_LITERAL:
        return "CHAR_LITERAL";

    // Operators
    case TokenType::OP_ASSIGN:
        return "OP_ASSIGN"; // =
    case TokenType::OP_EQ:
        return "OP_EQ"; // ==
    case TokenType::OP_NE:
        return "OP_NE"; // !=
    case TokenType::OP_LT:
        return "OP_LT"; // <
    case TokenType::OP_LE:
        return "OP_LE"; // <=
    case TokenType::OP_GT:
        return "OP_GT"; // >
    case TokenType::OP_GE:
        return "OP_GE"; // >=
    case TokenType::OP_PLUS:
        return "OP_PLUS"; // +
    case TokenType::OP_MINUS:
        return "OP_MINUS"; // -
    case TokenType::OP_STAR:
        return "OP_STAR"; // *
    case TokenType::OP_SLASH:
        return "OP_SLASH"; // /
    case TokenType::OP_MOD:
        return "OP_MOD"; // %
    case TokenType::OP_INC:
        return "OP_INC"; // ++
    case TokenType::OP_DEC:
        return "OP_DEC"; // --
    case TokenType::OP_LSHIFT:
        return "OP_LSHIFT"; // <<
    case TokenType::OP_RSHIFT:
        return "OP_RSHIFT"; // >>
    case TokenType::OP_AND:
        return "OP_AND"; // &&
    case TokenType::OP_OR:
        return "OP_OR"; // ||
    case TokenType::OP_NOT:
        return "OP_NOT"; // !

    // Bitwise Operators
    case TokenType::OP_BIT_AND:
        return "OP_BIT_AND"; // &
    case TokenType::OP_BIT_OR:
        return "OP_BIT_OR"; // |
    case TokenType::OP_BIT_XOR:
        return "OP_BIT_XOR"; // ^
    case TokenType::OP_BIT_NOT:
        return "OP_BIT_NOT"; // ~

    // Compound Assignment Operators
    case TokenType::OP_PLUS_ASSIGN:
        return "OP_PLUS_ASSIGN"; // +=
    case TokenType::OP_MINUS_ASSIGN:
        return "OP_MINUS_ASSIGN"; // -=
    case TokenType::OP_STAR_ASSIGN:
        return "OP_STAR_ASSIGN"; // *=
    case TokenType::OP_SLASH_ASSIGN:
        return "OP_SLASH_ASSIGN"; // /=
    case TokenType::OP_MOD_ASSIGN:
        return "OP_MOD_ASSIGN"; // %=
    case TokenType::OP_AND_ASSIGN:
        return "OP_AND_ASSIGN"; // &=
    case TokenType::OP_OR_ASSIGN:
        return "OP_OR_ASSIGN"; // |=
    case TokenType::OP_XOR_ASSIGN:
        return "OP_XOR_ASSIGN"; // ^=
    case TokenType::OP_LSHIFT_ASSIGN:
        return "OP_LSHIFT_ASSIGN"; // <<=
    case TokenType::OP_RSHIFT_ASSIGN:
        return "OP_RSHIFT_ASSIGN"; // >>=

    // Ternary/Conditional
    case TokenType::OP_QUESTION:
        return "OP_QUESTION"; // ?

    // Delimiters
    case TokenType::LPAREN:
        return "LPAREN"; // (
    case TokenType::RPAREN:
        return "RPAREN"; // )
    case TokenType::LBRACE:
        return "LBRACE"; // {
    case TokenType::RBRACE:
        return "RBRACE"; // }
    case TokenType::LBRACKET:
        return "LBRACKET"; // [
    case TokenType::RBRACKET:
        return "RBRACKET"; // ]
    case TokenType::SEMICOLON:
        return "SEMICOLON"; // ;
    case TokenType::COMMA:
        return "COMMA"; // ,
    case TokenType::COLON:
        return "COLON"; // :
    case TokenType::DOT:
        return "DOT"; // .
    case TokenType::ARROW:
        return "ARROW"; // ->

    // Preprocessor Tokens
    case TokenType::HASH:
        return "HASH";
    case TokenType::DOUBLE_HASH:
        return "DOUBLE_HASH";

    // Special Tokens
    case TokenType::EOF_TOKEN:
        return "EOF_TOKEN";
    case TokenType::UNKNOWN:
        return "UNKNOWN";

    default:
        return "UNKNOWN"; // Should be unreachable
    }
}<|MERGE_RESOLUTION|>--- conflicted
+++ resolved
@@ -1,17 +1,11 @@
 #include "lexer.h"
 #include <sstream>
 
-<<<<<<< HEAD
 Token::Token(TokenType type, std::string_view value, int line, int column)
     : type(type), value(value), processed_value(), line(line), column(column) {}
 
 Token::Token(TokenType type, std::string_view value, std::string processed, int line, int column)
     : type(type), value(value), processed_value(std::move(processed)), line(line), column(column) {}
-=======
-// Constructor updated to include filename parameter 'fname'
-Token::Token(TokenType type, const string &value, const string &fname, int line, int column)
-    : type(type), value(value), filename(fname), line(line), column(column) {} // <-- FIXED: Added fname parameter
->>>>>>> 070b8a0f
 
 // Creates a human-readable string representation (for debugging).
 std::string Token::to_string() const
@@ -25,7 +19,6 @@
         : processed_value;
 
     // Escape control characters for clean printing
-<<<<<<< HEAD
     for (char c : display_value) {
         switch (c) {
             case '\n': oss << "\\n"; break;
@@ -35,33 +28,6 @@
             case '\\': oss << "\\\\"; break;
             case '"': oss << "\\\""; break;
             default: oss << c; break;
-=======
-    for (char c : value)
-    {
-        switch (c)
-        {
-        case '\n':
-            oss << "\\n";
-            break;
-        case '\t':
-            oss << "\\t";
-            break;
-        case '\r':
-            oss << "\\r";
-            break;
-        case '\0':
-            oss << "\\0";
-            break;
-        case '\\':
-            oss << "\\\\";
-            break;
-        case '"':
-            oss << "\\\"";
-            break;
-        default:
-            oss << c;
-            break;
->>>>>>> 070b8a0f
         }
     }
 
